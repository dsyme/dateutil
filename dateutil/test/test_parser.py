--- conflicted
+++ resolved
@@ -892,7 +892,6 @@
         with self.assertRaises(ValueError):
             parse(invalid)
 
-<<<<<<< HEAD
     def test_era_trailing_year(self):
         dstr = 'AD2001'
         res = parse(dstr)
@@ -901,16 +900,12 @@
 
 class TestParseUnimplementedCases(object):
     @pytest.mark.xfail
-=======
-    @pytest.mark.xfail()
->>>>>>> c61415dd
     def test_somewhat_ambiguous_string(self):
         # Ref: github issue #487
         # The parser is choosing the wrong part for hour
         # causing datetime to raise an exception.
         dtstr = '1237 PM BRST Mon Oct 30 2017'
         res = parse(dtstr, tzinfo=self.tzinfos)
-<<<<<<< HEAD
         assert res == datetime(2017, 10, 30, 12, 37, tzinfo=self.tzinfos)
 
     @pytest.mark.xfail
@@ -999,8 +994,4 @@
         dstr = "SMITH R &  WEISS D 94 CHILD TR FBO M W SMITH UDT 12/1/1994"
         res = parse(dstr, fuzzy_with_tokens=True)
         expected = datetime(1994, 12, 1)
-        assert res == expected
-=======
-        self.assertEqual(res, datetime(2017, 10, 30, 12, 37,
-                         tzinfo=self.tzinfos))
->>>>>>> c61415dd
+        assert res == expected